--- conflicted
+++ resolved
@@ -3112,16 +3112,11 @@
 		[DllImport(LibraryPath, EntryPoint = "sqlite3_enable_load_extension", CallingConvention=CallingConvention.Cdecl)]
 		public static extern Result EnableLoadExtension (IntPtr db, int onoff);
 
-<<<<<<< HEAD
 		[DllImport(LibraryPath, EntryPoint = "sqlite3_close", CallingConvention=CallingConvention.Cdecl)]
 		public static extern Result Close (IntPtr db);
-=======
-		[DllImport("sqlite3", EntryPoint = "sqlite3_close", CallingConvention=CallingConvention.Cdecl)]
-		public static extern Result Close (IntPtr db);
-
-		[DllImport("sqlite3", EntryPoint = "sqlite3_close_v2", CallingConvention = CallingConvention.Cdecl)]
+		
+		[DllImport(LibraryPath, EntryPoint = "sqlite3_close_v2", CallingConvention = CallingConvention.Cdecl)]
 		public static extern Result Close2(IntPtr db);
->>>>>>> d6486be3
 		
 		[DllImport(LibraryPath, EntryPoint = "sqlite3_initialize", CallingConvention=CallingConvention.Cdecl)]
 		public static extern Result Initialize();
